--- conflicted
+++ resolved
@@ -345,7 +345,15 @@
             </DataTrigger>
         </Style.Triggers>
     </Style>
-<<<<<<< HEAD
+    <Style x:Key="CloseButtonStyle" TargetType="{x:Type Button}">
+        <d:Style.DataContext>
+            <x:Type Type="audioband:PopupViewModel" />
+        </d:Style.DataContext>
+        <Setter Property="OverridesDefaultStyle" Value="True" />
+        <Setter Property="audioband:Fallback.FallbackImageSource" Value="{StaticResource PreviousButtonDefault}" />
+        <Setter Property="Template" Value="{StaticResource ToolbarButtonControlTemplate}" />
+        <Setter Property="Content" Value="x" />
+    </Style>
     <Style x:Key="ToolbarVolumeButtonStyle" TargetType="{x:Type Button}">
         <d:Style.DataContext>
             <x:Type Type="audioband:VolumeButtonViewModel" />
@@ -366,15 +374,5 @@
                 <Setter Property="audioband:Fallback.FallbackImageSource" Value="{StaticResource HighVolumeDefault}" />
             </DataTrigger>
         </Style.Triggers>
-=======
-    <Style x:Key="CloseButtonStyle" TargetType="{x:Type Button}">
-        <d:Style.DataContext>
-            <x:Type Type="audioband:PopupViewModel" />
-        </d:Style.DataContext>
-        <Setter Property="OverridesDefaultStyle" Value="True" />
-        <Setter Property="audioband:Fallback.FallbackImageSource" Value="{StaticResource PreviousButtonDefault}" />
-        <Setter Property="Template" Value="{StaticResource ToolbarButtonControlTemplate}" />
-        <Setter Property="Content" Value="x" />
->>>>>>> 80648832
     </Style>
 </ResourceDictionary>