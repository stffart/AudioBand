﻿using System;
using System.Collections.ObjectModel;
using System.Diagnostics;
using System.Linq;
using System.Threading.Tasks;
using System.Windows.Input;
using AudioBand.AudioSource;
using AudioBand.Commands;
using AudioBand.Logging;
using AudioBand.Messages;
using AudioBand.Models;
using AudioBand.Settings;
using NLog;
<<<<<<< HEAD
=======
using Windows.UI.Xaml;
>>>>>>> d148e512

namespace AudioBand.UI
{
    /// <summary>
    /// View model for audio band toolbar.
    /// </summary>
    public class AudioBandToolbarViewModel : ObservableObject
    {
        private static readonly ILogger Logger = AudioBandLogManager.GetLogger<AudioBandToolbarViewModel>();
        private readonly IAppSettings _appSettings;
        private readonly IAudioSourceManager _audioSourceManager;
        private readonly IMessageBus _messageBus;
        private readonly IAudioSession _audioSession;
        private readonly PopupService _popups;
        private readonly GitHubHelper _github;
        private IAudioSource _selectedAudioSource;
        private UserProfile _selectedUserProfile;
        private int _rotationAngle;

        /// <summary>
        /// Initializes a new instance of the <see cref="AudioBandToolbarViewModel"/> class.
        /// </summary>
        /// <param name="viewModels">The view models.</param>
        /// <param name="appSettings">The app settings.</param>
        /// <param name="audioSourceManager">The audio source mananger.</param>
        /// <param name="messageBus">The message bus.</param>
        /// <param name="audioSession">The audio session.</param>
        /// <param name="popups">The popup service.</param>
        /// <param name="github">The GitHub helper.</param>
        public AudioBandToolbarViewModel(IViewModelContainer viewModels, IAppSettings appSettings, IAudioSourceManager audioSourceManager, IMessageBus messageBus, IAudioSession audioSession, PopupService popups, GitHubHelper github)
        {
            _appSettings = appSettings;
            _audioSourceManager = audioSourceManager;
            _messageBus = messageBus;
            _audioSession = audioSession;
            _popups = popups;
            _github = github;
            ViewModels = viewModels;

            ShowSettingsWindowCommand = new RelayCommand(ShowSettingsWindowCommandOnExecute);
            LoadCommand = new AsyncRelayCommand<object>(LoadCommandOnExecute);
            DoubleClickCommand = new RelayCommand<RoutedEventArgs>(OnDoubleClick);
            SelectAudioSourceCommand = new AsyncRelayCommand<IInternalAudioSource>(SelectAudioSourceCommandOnExecute);
            SelectProfileCommand = new RelayCommand<string>(SelectProfileCommandOnExecute);
        }

        /// <summary>
        /// Gets a list of all the ViewModels.
        /// </summary>
        public IViewModelContainer ViewModels { get; }

        /// <summary>
        /// Gets a collection of all available AudioSources.
        /// </summary>
        public ObservableCollection<IInternalAudioSource> AudioSources { get; private set; }

        /// <summary>
        /// Gets a collection of all possible UserProfiles.
        /// </summary>
        public ObservableCollection<UserProfile> Profiles { get; private set; }

        /// <summary>
        /// Gets the command to show the settings window.
        /// </summary>
        public ICommand ShowSettingsWindowCommand { get; }

        /// <summary>
        /// Gets the command to initialize loading.
        /// </summary>
        public ICommand LoadCommand { get; }

        /// <summary>
        /// Gets the command to handle double clicks.
        /// </summary>
        public ICommand DoubleClickCommand { get; }

        /// <summary>
        /// Gets the command to select an audio source.
        /// </summary>
        public ICommand SelectAudioSourceCommand { get; }

        /// <summary>
        /// Gets the command to select a profile.
        /// </summary>
        public ICommand SelectProfileCommand { get; }

        /// <summary>
        /// Gets or sets the selected audio source.
        /// </summary>
        public IAudioSource SelectedAudioSource
        {
            get => _selectedAudioSource;
            set
            {
                if (SetProperty(ref _selectedAudioSource, value))
                {
                    _appSettings.AudioSource = value?.Name;
                }
            }
        }

        /// <summary>
        /// Gets or sets the selected profile.
        /// </summary>
        public UserProfile SelectedProfile
        {
            get => _selectedUserProfile;
            set => SetProperty(ref _selectedUserProfile, value);
        }

        /// <summary>
        /// Gets the RotationAngle of the current profile.
        /// </summary>
        public int RotationAngle
        {
            get => _rotationAngle;
            set
            {
                if (SetProperty(ref _rotationAngle, value))
                {
                    SelectedProfile.GeneralSettings.RotationAngle = value;
                }
            }
        }

        private void ShowSettingsWindowCommandOnExecute()
        {
            _messageBus.Publish(SettingsWindowMessage.OpenWindow);
        }

        private async Task LoadCommandOnExecute(object arg)
        {
            Logger.Debug("Loading audio sources");

            var audioSources = await _audioSourceManager.LoadAudioSourcesAsync();
            AudioSources = new ObservableCollection<IInternalAudioSource>(audioSources);

            foreach (var audioSource in audioSources)
            {
                ViewModels.AudioSourceSettingsViewModel.CreateViewModelForAudioSource(audioSource);

                // If user was using this audio source last, then automatically activate it
                var savedAudioSourceName = _appSettings.AudioSource;
                if (savedAudioSourceName == null || audioSource.Name != savedAudioSourceName)
                {
                    continue;
                }

                SelectAudioSourceCommand.Execute(audioSource);
            }

            // Raise property changed after everything is set up so audio source settings can't be changed by the user in the middle.
            RaisePropertyChanged(nameof(AudioSources));
            Logger.Debug("Audio sources loaded. Loaded {num} sources", AudioSources.Count);

            // Initalize Profiles
            if (_appSettings.AudioBandSettings.HideIdleProfileInQuickMenu)
            {
                Profiles = new ObservableCollection<UserProfile>(_appSettings.Profiles.Where(x => x.Name != _appSettings.AudioBandSettings.IdleProfileName));
            }
            else
            {
                Profiles = new ObservableCollection<UserProfile>(_appSettings.Profiles);
            }

            SelectedProfile = _appSettings.CurrentProfile;
            _appSettings.AudioBandSettings.LastNonIdleProfileName = SelectedProfile.Name;

            if (_appSettings.AudioBandSettings.UseAutomaticIdleProfile && !_audioSession.IsPlaying)
            {
                SelectProfileCommand.Execute(_appSettings.AudioBandSettings.IdleProfileName);
            }

            RaisePropertyChanged(nameof(Profiles));
            Logger.Debug($"Loaded {Profiles.Count} profiles. (may exclude idle profile)");

            if (!await _github.IsOnLatestVersionAsync())
            {
                _popups.ShowPopup("UpdatePopupTitle", "UpdatePopupDescription", TimeSpan.FromSeconds(180));
            }
        }

        private void OnDoubleClick(RoutedEventArgs e)
        {
            if (SelectedAudioSource == null)
            {
                return;
            }

            var windowPtr = NativeMethods.FindWindow(SelectedAudioSource.WindowClassName, null);

            // Spotify has some weird shenanigans with their windows, doing it like normal
            // results in the wrong window handle being returned.
            if (SelectedAudioSource.Name == "Spotify")
            {
                var spotifyProcesses = Process.GetProcessesByName("spotify");
                var title = spotifyProcesses.FirstOrDefault(x => !string.IsNullOrEmpty(x.MainWindowTitle))?.MainWindowTitle;
                windowPtr = NativeMethods.FindWindow(null, title);
            }

            if (windowPtr == IntPtr.Zero)
            {
                Logger.Warn("Could not find the associated window to open with double click.");
            }
            else
            {
                if (NativeMethods.IsIconic(windowPtr))
                {
                    NativeMethods.ShowWindow(windowPtr, 9);
                }

                NativeMethods.SetForegroundWindow(windowPtr);
            }
        }

        private async Task SelectAudioSourceCommandOnExecute(IInternalAudioSource audioSource)
        {
            if (SelectedAudioSource != null)
            {
                Logger.Debug("Deactivating current audio source {audiosource}", SelectedAudioSource.Name);
                try
                {
                    await SelectedAudioSource.DeactivateAsync().ConfigureAwait(false);
                }
                catch (Exception e)
                {
                    Logger.Error(e, "Error deactivating audio source");
                }
            }

            if (audioSource == null || audioSource == SelectedAudioSource)
            {
                if (_appSettings.AudioBandSettings.UseAutomaticIdleProfile)
                {
                    SelectProfileCommand.Execute(_appSettings.AudioBandSettings.IdleProfileName);
                }

                SelectedAudioSource = null;
                _appSettings.Save();
                return;
            }

            _audioSession.CurrentAudioSource = audioSource;

            Logger.Debug("Activating new audio source {audiosource}", audioSource.Name);
            try
            {
                if (_appSettings.AudioBandSettings.UseAutomaticIdleProfile)
                {
                    SelectProfileCommand.Execute(_appSettings.AudioBandSettings.LastNonIdleProfileName);
                }

                await audioSource.ActivateAsync();
                SelectedAudioSource = audioSource;
            }
            catch (Exception e)
            {
                Logger.Error(e, "Error activating audio source");
                SelectedAudioSource = null;
            }
            finally
            {
                _appSettings.Save();
            }
        }

        private void SelectProfileCommandOnExecute(string profileName)
        {
            if (string.IsNullOrEmpty(profileName))
            {
                return;
            }

            _appSettings.SelectProfile(profileName);
            SelectedProfile = _appSettings.CurrentProfile;
        }
    }
}<|MERGE_RESOLUTION|>--- conflicted
+++ resolved
@@ -11,10 +11,7 @@
 using AudioBand.Models;
 using AudioBand.Settings;
 using NLog;
-<<<<<<< HEAD
-=======
 using Windows.UI.Xaml;
->>>>>>> d148e512
 
 namespace AudioBand.UI
 {
