--- conflicted
+++ resolved
@@ -246,108 +246,6 @@
                 </ToolTip>
             </Viewbox.ToolTip>
         </Viewbox>
-<<<<<<< HEAD
-        <Button x:Name="PlayPauseButton"
-                Width="{Binding Width}"
-                Height="{Binding Height}"
-                audioband:CanvasPositioning.Anchor="{Binding Anchor}"
-                audioband:CanvasPositioning.AnchorXDistance="{Binding XPosition}"
-                audioband:CanvasPositioning.AnchorYDistance="{Binding YPosition}"
-                Command="{Binding PlayPauseTrackCommand}"
-                DataContext="{Binding ViewModels.PlayPauseButtonViewModel}"
-                Style="{StaticResource ToolbarPlayPauseButtonStyle}"
-                Visibility="{Binding IsVisible, Converter={x:Static audioband:Converters.BoolToVisibility}}" />
-        <Button x:Name="NextButton"
-                Width="{Binding Width}"
-                Height="{Binding Height}"
-                audioband:CanvasPositioning.Anchor="{Binding Anchor}"
-                audioband:CanvasPositioning.AnchorXDistance="{Binding XPosition}"
-                audioband:CanvasPositioning.AnchorYDistance="{Binding YPosition}"
-                Command="{Binding NextTrackCommand}"
-                DataContext="{Binding ViewModels.NextButtonViewModel}"
-                Style="{StaticResource ToolbarNextButtonStyle}"
-                Visibility="{Binding IsVisible, Converter={x:Static audioband:Converters.BoolToVisibility}}" />
-        <Button x:Name="PreviousButton"
-                Width="{Binding Width}"
-                Height="{Binding Height}"
-                audioband:CanvasPositioning.Anchor="{Binding Anchor}"
-                audioband:CanvasPositioning.AnchorXDistance="{Binding XPosition}"
-                audioband:CanvasPositioning.AnchorYDistance="{Binding YPosition}"
-                Command="{Binding PreviousTrackCommand}"
-                DataContext="{Binding ViewModels.PreviousButtonViewModel}"
-                Style="{StaticResource ToolbarPreviousButtonStyle}"
-                Visibility="{Binding IsVisible, Converter={x:Static audioband:Converters.BoolToVisibility}}" />
-        <Button x:Name="RepeatModeButton"
-                Width="{Binding Width}"
-                Height="{Binding Height}"
-                audioband:CanvasPositioning.Anchor="{Binding Anchor}"
-                audioband:CanvasPositioning.AnchorXDistance="{Binding XPosition}"
-                audioband:CanvasPositioning.AnchorYDistance="{Binding YPosition}"
-                Command="{Binding CycleRepeatModeCommand}"
-                DataContext="{Binding ViewModels.RepeatModeButtonViewModel}"
-                Style="{StaticResource ToolbarRepeatModeButtonStyle}"
-                Visibility="{Binding IsVisible, Converter={x:Static audioband:Converters.BoolToVisibility}}" />
-        <Button x:Name="ShuffleModeButton"
-                Width="{Binding Width}"
-                Height="{Binding Height}"
-                audioband:CanvasPositioning.Anchor="{Binding Anchor}"
-                audioband:CanvasPositioning.AnchorXDistance="{Binding XPosition}"
-                audioband:CanvasPositioning.AnchorYDistance="{Binding YPosition}"
-                Command="{Binding ToggleShuffleCommand}"
-                DataContext="{Binding ViewModels.ShuffleModeButtonViewModel}"
-                Style="{StaticResource ToolbarShuffleModeButtonStyle}"
-                Visibility="{Binding IsVisible, Converter={x:Static audioband:Converters.BoolToVisibility}}" />
-        <Button x:Name="VolumeButton"
-                Width="{Binding Width}"
-                Height="{Binding Height}"
-                audioband:CanvasPositioning.Anchor="{Binding Anchor}"
-                audioband:CanvasPositioning.AnchorXDistance="{Binding XPosition}"
-                audioband:CanvasPositioning.AnchorYDistance="{Binding YPosition}"
-                Command="{Binding VolumePopupCommand}"
-                DataContext="{Binding ViewModels.VolumeButtonViewModel}"
-                Style="{StaticResource ToolbarVolumeButtonStyle}"
-                Visibility="{Binding IsVisible, Converter={x:Static audioband:Converters.BoolToVisibility}}">
-        </Button>
-        <Popup  x:Name="VolumePopup"
-                Placement="RelativePoint"
-                IsOpen="{Binding IsVolumePopupOpen}"
-                PlacementTarget="{Binding ElementName=VolumeButton}"
-                VerticalOffset="-115"
-                HorizontalOffset="-1">
-                <Border Background="LightYellow">
-                    <Slider x:Name="VolumeSlider"
-                            Style="{StaticResource VolumeBarStyle}"
-                            Orientation="Vertical"
-                            Minimum="0"
-                            Maximum="100"
-                            Height="110"
-                            Width="20"
-                            Padding="5,5,0,0"
-                            IsMoveToPointEnabled="True" >
-                        <i:Interaction.Behaviors>
-                            <audioband:SliderThrottle FinalValue="{Binding Volume, Mode=TwoWay}" />
-                            <audioband:SliderClickAndDrag />
-                        </i:Interaction.Behaviors>
-                    </Slider>
-                </Border>
-        </Popup>
-        <Slider x:Name="ProgressBar" Width="{Binding Width}"
-                Height="{Binding Height}"
-                audioband:CanvasPositioning.Anchor="{Binding Anchor}"
-                audioband:CanvasPositioning.AnchorXDistance="{Binding XPosition}"
-                audioband:CanvasPositioning.AnchorYDistance="{Binding YPosition}"
-                DataContext="{Binding ViewModels.ProgressBarViewModel}"
-                Maximum="{Binding TrackLength, Converter={x:Static audioband:Converters.TimeSpanToMs}, Mode=OneWay}"
-                Minimum="0"
-                Style="{StaticResource ProgressBarStyle}"
-                Visibility="{Binding IsVisible, Converter={x:Static audioband:Converters.BoolToVisibility}}">
-            <i:Interaction.Behaviors>
-                <audioband:SliderThrottle FinalValue="{Binding TrackProgress, Converter={x:Static audioband:Converters.TimeSpanToMs}, Mode=TwoWay}" />
-                <audioband:SliderClickAndDrag />
-            </i:Interaction.Behaviors>
-        </Slider>
-=======
->>>>>>> 42920dfa
         <ItemsControl x:Name="CustomLabels"
                       Width="{Binding ViewModels.GeneralSettingsViewModel.Width}"
                       Height="{Binding ViewModels.GeneralSettingsViewModel.Height}"
@@ -492,6 +390,17 @@
                 DataContext="{Binding ViewModels.ShuffleModeButtonViewModel}"
                 Style="{StaticResource ToolbarShuffleModeButtonStyle}"
                 Visibility="{Binding IsVisible, Converter={x:Static audioband:Converters.BoolToVisibility}}" />
+        <Button x:Name="VolumeButton"
+                Width="{Binding Width}"
+                Height="{Binding Height}"
+                audioband:CanvasPositioning.Anchor="{Binding Anchor}"
+                audioband:CanvasPositioning.AnchorXDistance="{Binding XPosition}"
+                audioband:CanvasPositioning.AnchorYDistance="{Binding YPosition}"
+                Command="{Binding VolumePopupCommand}"
+                DataContext="{Binding ViewModels.VolumeButtonViewModel}"
+                Style="{StaticResource ToolbarVolumeButtonStyle}"
+                Visibility="{Binding IsVisible, Converter={x:Static audioband:Converters.BoolToVisibility}}">
+        </Button>
         <Slider x:Name="ProgressBar"
                 Width="{Binding Width}"
                 Height="{Binding Height}"
