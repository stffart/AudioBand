--- conflicted
+++ resolved
@@ -1,19 +1,10 @@
 ﻿<?xml version="1.0" encoding="UTF-8"?>
-<<<<<<< HEAD
-<?define ProductVersion = '0.9.8'?>
-<?define ProductId = '9484a268-b3a4-4ded-a525-112be5422272'?>
-<?define UpgradeCode = 'F5673DE4-C5B8-403C-B353-773AC427BEC3'?>
-<Wix xmlns="http://schemas.microsoft.com/wix/2006/wi" xmlns:util="http://schemas.microsoft.com/wix/UtilExtension">
-   <Product Id="$(var.ProductId)" Name="AudioBand" Language="1033" Version="$(var.ProductVersion)" Manufacturer="AudioBand" UpgradeCode="$(var.UpgradeCode)">
-      <Package InstallerVersion="200" Compressed="yes" InstallScope="perMachine" />
-=======
 <?define ProductVersion = '1.1.0'?>
 <Wix xmlns="http://schemas.microsoft.com/wix/2006/wi" xmlns:util="http://schemas.microsoft.com/wix/UtilExtension">
    <Product Id="*" Name="AudioBand" Language="1033" Version="$(var.ProductVersion)"
             Manufacturer="AudioBand" UpgradeCode="F5673DE4-C5B8-403C-B353-773AC427BEC3">
       <Package InstallerVersion="200" Compressed="yes" InstallScope="perMachine"
                Manufacturer="AudioBand" Description="Mini audio player for your task bar"/>
->>>>>>> d148e512
       <Icon Id="AudiobandIcon" SourceFile="audioband.ico" />
       <Property Id="ARPPRODUCTICON" Value="AudiobandIcon" />
       <WixVariable Id="WixUIBannerBmp" Value="installer_banner.png" />
