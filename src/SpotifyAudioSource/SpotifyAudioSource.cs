--- conflicted
+++ resolved
@@ -1,762 +1,757 @@
-﻿using AudioBand.AudioSource;
-using SpotifyAPI.Web;
-using SpotifyAPI.Web.Auth;
-using SpotifyAPI.Web.Enums;
-using SpotifyAPI.Web.Models;
-using System;
-using System.Linq;
-using System.Net;
-using System.Net.Http;
-using System.Runtime.CompilerServices;
-using System.Threading.Tasks;
-using System.Timers;
-using Image = System.Drawing.Image;
-using Timer = System.Timers.Timer;
-
-namespace SpotifyAudioSource
-{
-    /// <summary>
-    /// Audio source for spotify.
-    /// </summary>
-    public class SpotifyAudioSource : IAudioSource
-    {
-        private const int MaxRetries = 8;
-        private const int RetriesOffset = 2000;
-        private readonly SpotifyControls _spotifyControls = new SpotifyControls();
-        private readonly Timer _checkSpotifyTimer = new Timer(1000);
-        private readonly ProxyConfig _proxyConfig = new ProxyConfig();
-        private HttpClient _httpClient = new HttpClient();
-        private SpotifyWebAPI _spotifyApi = new SpotifyWebAPI();
-        private string _currentTrackId;
-        private string _currentTrackName;
-        private bool _currentIsPlaying;
-        private int _currentProgress;
-        private int _currentVolumePercent;
-        private bool _currentShuffle;
-        private RepeatState _currentRepeat;
-        private string _clientSecret;
-        private string _clientId;
-        private string _refreshToken;
-        private uint _localPort = 80;
-        private AuthorizationCodeAuth _auth;
-        private bool _isActive;
-        private bool _useProxy;
-
-        /// <summary>
-        /// Initializes a new instance of the <see cref="SpotifyAudioSource"/> class.
-        /// </summary>
-        public SpotifyAudioSource()
-        {
-            _checkSpotifyTimer.AutoReset = false;
-            _checkSpotifyTimer.Elapsed += CheckSpotifyTimerOnElapsed;
-        }
-
-        /// <inheritdoc />
-        public event EventHandler<TrackInfoChangedEventArgs> TrackInfoChanged;
-
-        /// <inheritdoc />
-        public event EventHandler<TimeSpan> TrackProgressChanged;
-
-        /// <inheritdoc />
-        public event EventHandler<SettingChangedEventArgs> SettingChanged;
-
-        /// <inheritdoc />
-        public event EventHandler<float> VolumeChanged;
-
-        /// <inheritdoc />
-        public event EventHandler<bool> ShuffleChanged;
-
-        /// <inheritdoc />
-        public event EventHandler<RepeatMode> RepeatModeChanged;
-
-        /// <inheritdoc />
-        public event EventHandler<bool> IsPlayingChanged;
-
-        /// <inheritdoc />
-        public string Name { get; } = "Spotify";
-
-        /// <inheritdoc />
-        public IAudioSourceLogger Logger { get; set; }
-
-        /// <summary>
-        /// Gets or sets the current Retry attempt.
-        /// </summary>
-        public int CurrentRetryAttempt { get; set; } = 0;
-
-        /// <summary>
-        /// Gets or sets the spotify client id.
-        /// </summary>
-        [AudioSourceSetting("Spotify Client ID")]
-        public string ClientId
-        {
-            get => _clientId;
-            set
-            {
-                if (value == _clientId)
-                {
-                    return;
-                }
-
-                _clientId = value;
-                Authorize();
-            }
-        }
-
-        /// <summary>
-        /// Gets or sets the spotify client secret.
-        /// </summary>
-        [AudioSourceSetting("Spotify Client secret")]
-        public string ClientSecret
-        {
-            get => _clientSecret;
-            set
-            {
-                if (value == _clientSecret)
-                {
-                    return;
-                }
-
-                _clientSecret = value;
-                Authorize();
-            }
-        }
-
-        /// <summary>
-        /// Gets or sets the port for the local webserver used for authentication with spotify.
-        /// </summary>
-        [AudioSourceSetting("Callback Port", Priority = 10)]
-        public uint LocalPort
-        {
-            get => _localPort;
-            set
-            {
-                if (value == _localPort)
-                {
-                    return;
-                }
-
-                _localPort = value;
-            }
-        }
-
-        /// <summary>
-        /// Gets or sets the refresh token.
-        /// </summary>
-        [AudioSourceSetting("Spotify Refresh Token", Options = SettingOptions.ReadOnly | SettingOptions.Hidden, Priority = 9)]
-        public string RefreshToken
-        {
-            get => _refreshToken;
-            set
-            {
-                if (value == _refreshToken)
-                {
-                    return;
-                }
-
-                _refreshToken = value;
-                OnSettingChanged("Spotify Refresh Token");
-            }
-        }
-
-        /// <summary>
-        /// Gets or sets a value indicating whether to use a proxy.
-        /// </summary>
-        [AudioSourceSetting("Use Proxy", Priority = 15)]
-        public bool UseProxy
-        {
-            get => _useProxy;
-            set
-            {
-                if (value == _useProxy)
-                {
-                    return;
-                }
-
-                _useProxy = value;
-                UpdateProxy();
-            }
-        }
-
-        /// <summary>
-        /// Gets or sets the proxy host.
-        /// </summary>
-        [AudioSourceSetting("Proxy Host", Priority = 20)]
-        public string ProxyHost
-        {
-            get => _proxyConfig.Host;
-            set
-            {
-                if (value == _proxyConfig.Host)
-                {
-                    return;
-                }
-
-                _proxyConfig.Host = value;
-                UpdateProxy();
-            }
-        }
-
-        /// <summary>
-        /// Gets or sets the proxy port.
-        /// </summary>
-        [AudioSourceSetting("Proxy Port", Priority = 20)]
-        public uint ProxyPort
-        {
-            get => (uint)_proxyConfig.Port;
-            set
-            {
-                if (value == _proxyConfig.Port)
-                {
-                    return;
-                }
-
-                _proxyConfig.Port = (int)value; // may overflow
-                UpdateProxy();
-            }
-        }
-
-        /// <summary>
-        /// Gets or sets the proxy username.
-        /// </summary>
-        [AudioSourceSetting("Proxy Username", Priority = 20)]
-        public string ProxyUserName
-        {
-            get => _proxyConfig.Username;
-            set
-            {
-                if (value == _proxyConfig.Username)
-                {
-                    return;
-                }
-
-                _proxyConfig.Username = value;
-                UpdateProxy();
-            }
-        }
-
-        /// <summary>
-        /// Gets or sets the proxy password.
-        /// </summary>
-        [AudioSourceSetting("Proxy Password", Options = SettingOptions.Sensitive, Priority = 20)]
-        public string ProxyPassword
-        {
-            get => _proxyConfig.Password;
-            set
-            {
-                if (value == _proxyConfig.Password)
-                {
-                    return;
-                }
-
-                _proxyConfig.Password = value;
-                UpdateProxy();
-            }
-        }
-
-        /// <inheritdoc />
-        public Task ActivateAsync()
-        {
-            _checkSpotifyTimer.Start();
-
-            _isActive = true;
-            Authorize();
-            return Task.CompletedTask;
-        }
-
-        /// <inheritdoc />
-        public Task DeactivateAsync()
-        {
-            _isActive = false;
-
-            _checkSpotifyTimer.Stop();
-            _currentTrackId = null;
-            Logger.Debug("Spotify has been deactivated.");
-
-            return Task.CompletedTask;
-        }
-
-        /// <inheritdoc />
-        public Task PlayTrackAsync()
-        {
-            // Play/pause/next/back controls use the desktop rather than the api
-            // because it is quicker and player controls require spotify premium.
-            _spotifyControls.Play();
-            return Task.CompletedTask;
-        }
-
-        /// <inheritdoc />
-        public Task PauseTrackAsync()
-        {
-            _spotifyControls.Pause();
-            return Task.CompletedTask;
-        }
-
-        /// <inheritdoc />
-        public Task PreviousTrackAsync()
-        {
-            _spotifyControls.Previous();
-            return Task.CompletedTask;
-        }
-
-        /// <inheritdoc />
-        public Task NextTrackAsync()
-        {
-            _spotifyControls.Next();
-            return Task.CompletedTask;
-        }
-
-        /// <inheritdoc />
-        public async Task SetVolumeAsync(float newVolume)
-        {
-            await LogPlayerCommandIfFailed(() => _spotifyApi.SetVolumeAsync((int)(newVolume * 100)));
-        }
-
-        /// <inheritdoc />
-        public async Task SetPlaybackProgressAsync(TimeSpan newProgress)
-        {
-            await LogPlayerCommandIfFailed(() => _spotifyApi.SeekPlaybackAsync((int)newProgress.TotalMilliseconds));
-        }
-
-        /// <inheritdoc />
-        public async Task SetShuffleAsync(bool shuffleOn)
-        {
-            await LogPlayerCommandIfFailed(() => _spotifyApi.SetShuffleAsync(shuffleOn));
-        }
-
-        /// <inheritdoc />
-        public async Task SetRepeatModeAsync(RepeatMode newRepeatMode)
-        {
-            await LogPlayerCommandIfFailed(() => _spotifyApi.SetRepeatModeAsync(ToRepeatState(newRepeatMode)));
-        }
-
-        private RepeatMode ToRepeatMode(RepeatState state)
-        {
-            switch (state)
-            {
-                case RepeatState.Context:
-                    return RepeatMode.RepeatContext;
-                case RepeatState.Off:
-                    return RepeatMode.Off;
-                case RepeatState.Track:
-                    return RepeatMode.RepeatTrack;
-                default:
-                    Logger.Warn($"No case for {state}");
-                    return RepeatMode.Off;
-            }
-        }
-
-        private RepeatState ToRepeatState(RepeatMode mode)
-        {
-            switch (mode)
-            {
-                case RepeatMode.Off:
-                    return RepeatState.Off;
-                case RepeatMode.RepeatContext:
-                    return RepeatState.Context;
-                case RepeatMode.RepeatTrack:
-                    return RepeatState.Track;
-                default:
-                    Logger.Warn($"No case for {mode}");
-                    return RepeatState.Off;
-            }
-        }
-
-        private void Authorize()
-        {
-            if (string.IsNullOrEmpty(ClientId) || string.IsNullOrEmpty(ClientSecret) || !_isActive)
-            {
-                return;
-            }
-
-            Logger.Debug("Connecting to spotify");
-            var url = $"http://localhost:{localPort}";
-            _auth?.Stop();
-            _auth = new AuthorizationCodeAuth(ClientId, ClientSecret, url, url, Scope.UserModifyPlaybackState | Scope.UserReadPlaybackState | Scope.UserReadCurrentlyPlaying);
-
-            if (UseProxy)
-            {
-                _auth.ProxyConfig = _proxyConfig;
-            }
-
-            if (string.IsNullOrEmpty(RefreshToken))
-            {
-                _auth.Start();
-                _auth.AuthReceived += OnAuthReceived;
-                _auth.OpenBrowser();
-            }
-            else
-            {
-                Logger.Debug("Reusing old refresh token");
-#pragma warning disable CS4014 // Because this call is not awaited, execution of the current method continues before the call is completed
-                RefreshAccessToken(); // fire and forget
-#pragma warning restore CS4014 // Because this call is not awaited, execution of the current method continues before the call is completed
-            }
-        }
-
-        private async void OnAuthReceived(object sender, AuthorizationCode payload)
-        {
-            try
-            {
-                _auth.Stop();
-                if (payload.Error != null)
-                {
-                    Logger.Warn($"Error with authorization: {payload.Error}");
-                    return;
-                }
-
-                Logger.Debug("Authorization recieved");
-
-<<<<<<< HEAD
-                Token token = await _auth.ExchangeCode(payload.Code);
-                UpdateAccessToken(token);
-=======
-                var token = await _auth.ExchangeCode(payload.Code);
-
-                if (!string.IsNullOrEmpty(token?.RefreshToken))
-                {
-                    RefreshToken = token.RefreshToken;
-                }
-#pragma warning disable CS4014 // Because this call is not awaited, execution of the current method continues before the call is completed
-                RefreshAccessToken();
-#pragma warning restore CS4014 // Because this call is not awaited, execution of the current method continues before the call is completed
->>>>>>> 331cdf94
-            }
-            catch (Exception e)
-            {
-                Logger.Error($"Error with authorization {e}");
-            }
-        }
-
-        private SpotifyWebAPI CreateSpotifyClient(string accessToken, string tokenType)
-        {
-            return new SpotifyWebAPI(UseProxy ? _proxyConfig : null)
-            {
-                AccessToken = accessToken,
-                TokenType = tokenType,
-            };
-        }
-
-        private void UpdateProxy()
-        {
-            Logger.Debug("Updating proxy configuration");
-
-            _spotifyApi = CreateSpotifyClient(_spotifyApi.AccessToken, _spotifyApi.TokenType);
-
-            _httpClient = UseProxy
-                ? new HttpClient(new HttpClientHandler { Proxy = _proxyConfig.CreateWebProxy(), UseProxy = true })
-                : new HttpClient();
-        }
-
-        private async Task<PlaybackContext> GetPlayback()
-        {
-            try
-            {
-                var playback = await _spotifyApi.GetPlaybackAsync();
-                if (playback.HasError())
-                {
-                    Logger.Warn($"Error while trying to get playback. Code: {playback.Error.Status}. Message: {playback.Error.Message}");
-                    if (playback.Error.Status == (int)HttpStatusCode.Unauthorized)
-                    {
-                        await RefreshAccessToken();
-                        return null;
-                    }
-                }
-
-                CurrentRetryAttempt = 0;
-                return playback;
-            }
-            catch (Exception e)
-            {
-                Logger.Error(e);
-
-                HandleRetryAttempts();
-
-                // When there is an error, for unknown reasons, the client sometimes stops working properly
-                // i.e, it is unable to refresh the token properly. Recreate the client prevents this issue.
-                await Task.Delay(TimeSpan.FromSeconds(5));
-                _spotifyApi = CreateSpotifyClient(_spotifyApi.AccessToken, _spotifyApi.TokenType);
-                return null;
-            }
-        }
-
-        private void HandleRetryAttempts(bool refreshTokenRetry = false)
-        {
-            CurrentRetryAttempt++;
-            var newInterval = RetriesOffset * CurrentRetryAttempt;
-            _checkSpotifyTimer.Interval = newInterval;
-            Logger.Debug($"Retry {CurrentRetryAttempt}/{MaxRetries}. Increasing polling interval to: {_checkSpotifyTimer.Interval}ms");
-
-            if (CurrentRetryAttempt >= MaxRetries)
-            {
-                Logger.Warn("Maximum retries reached.");
-                if (refreshTokenRetry)
-                {
-                    Logger.Warn($"Resetting {nameof(RefreshToken)}. Go through Authorization flow again to get a new token.");
-                    RefreshToken = null;
-                }
-
-                DeactivateAsync();
-            }
-        }
-
-        private async Task NotifyTrackUpdate(FullTrack track)
-        {
-            // need name because local files dont have ids
-            if (track.Id == _currentTrackId && track.Name == _currentTrackName)
-            {
-                return;
-            }
-
-            _currentTrackId = track.Id;
-            _currentTrackName = track.Name;
-
-            string albumArtUrl = track.Album?.Images.FirstOrDefault()?.Url;
-            Image albumArtImage = null;
-            if (albumArtUrl != null)
-            {
-                albumArtImage = await GetAlbumArt(new Uri(albumArtUrl));
-            }
-
-            string album = track.Album?.Name;
-            string trackName = track.Name;
-            string artists = string.Join(", ", track.Artists?.Select(a => a?.Name));
-
-            var trackLength = TimeSpan.FromMilliseconds(track.DurationMs);
-
-            var trackUpdateInfo = new TrackInfoChangedEventArgs
-            {
-                Artist = artists,
-                TrackName = trackName,
-                AlbumArt = albumArtImage,
-                Album = album,
-                TrackLength = trackLength,
-            };
-
-            TrackInfoChanged?.Invoke(this, trackUpdateInfo);
-        }
-
-        private void NotifyPlayState(PlaybackContext context)
-        {
-            bool isPlaying = context.IsPlaying;
-            if (isPlaying == _currentIsPlaying)
-            {
-                return;
-            }
-
-            _currentIsPlaying = isPlaying;
-            IsPlayingChanged?.Invoke(this, _currentIsPlaying);
-        }
-
-        private void NotifyTrackProgress(PlaybackContext context)
-        {
-            int progress = context.ProgressMs;
-            if (progress == _currentProgress)
-            {
-                return;
-            }
-
-            _currentProgress = progress;
-            TrackProgressChanged?.Invoke(this, TimeSpan.FromMilliseconds(_currentProgress));
-        }
-
-        private void NotifyVolume(PlaybackContext context)
-        {
-            if (context.Device == null)
-            {
-                return;
-            }
-
-            int vol = context.Device.VolumePercent;
-            if (vol == _currentVolumePercent)
-            {
-                return;
-            }
-
-            _currentVolumePercent = vol;
-            VolumeChanged?.Invoke(this, _currentVolumePercent / 100f);
-        }
-
-        private void NotifyShuffle(PlaybackContext context)
-        {
-            bool shuffle = context.ShuffleState;
-            if (shuffle == _currentShuffle)
-            {
-                return;
-            }
-
-            _currentShuffle = shuffle;
-            ShuffleChanged?.Invoke(this, _currentShuffle);
-        }
-
-        private void NotifyRepeat(PlaybackContext context)
-        {
-            RepeatState repeat = context.RepeatState;
-            if (repeat == _currentRepeat)
-            {
-                return;
-            }
-
-            _currentRepeat = repeat;
-            RepeatModeChanged?.Invoke(this, ToRepeatMode(_currentRepeat));
-        }
-
-        private async Task<Image> GetAlbumArt(Uri albumArtUrl)
-        {
-            if (albumArtUrl == null)
-            {
-                return null;
-            }
-
-            try
-            {
-                var response = await _httpClient.GetAsync(albumArtUrl);
-                if (!response.IsSuccessStatusCode)
-                {
-                    Logger.Warn("Response was not successful when getting album art: " + response);
-                    return null;
-                }
-
-                var stream = await response.Content.ReadAsStreamAsync();
-                return Image.FromStream(stream);
-            }
-            catch (Exception e)
-            {
-                Logger.Error(e);
-                return null;
-            }
-        }
-
-        private async void CheckSpotifyTimerOnElapsed(object sender, ElapsedEventArgs elapsedEventArgs)
-        {
-            // Spotify api does not provide a way to get realtime player status updates, so we have to resort to polling.
-            try
-            {
-                if (!_isActive || string.IsNullOrEmpty(_spotifyApi.AccessToken))
-                {
-                    return;
-                }
-
-                var currentSpotifyWindowTitle = _spotifyControls.GetSpotifyWindowTitle();
-                if (string.IsNullOrEmpty(currentSpotifyWindowTitle))
-                {
-                    // reduce number of calls when paused since we have to poll for track changes.
-                    _checkSpotifyTimer.Interval = 3000;
-                }
-                else
-                {
-                    _checkSpotifyTimer.Interval = 1000;
-                }
-
-                var playback = await GetPlayback();
-                if (playback == null)
-                {
-                    return;
-                }
-
-                NotifyPlayState(playback);
-                NotifyTrackProgress(playback);
-                NotifyVolume(playback);
-                NotifyShuffle(playback);
-                NotifyRepeat(playback);
-
-                if (playback.Item == null)
-                {
-                    // Playback can be null if there are no devices playing
-                    await Task.Delay(TimeSpan.FromSeconds(1));
-                    return;
-                }
-
-                await NotifyTrackUpdate(playback.Item);
-            }
-            catch (Exception e)
-            {
-                Logger.Error(e);
-            }
-            finally
-            {
-                // check again in case
-                if (_isActive)
-                {
-                    _checkSpotifyTimer.Enabled = true;
-                }
-            }
-        }
-
-        private void OnSettingChanged(string settingName)
-        {
-            SettingChanged?.Invoke(this, new SettingChangedEventArgs(settingName));
-        }
-
-        private async Task RefreshAccessToken()
-        {
-            if (string.IsNullOrWhiteSpace(RefreshToken))
-            {
-                Logger.Warn("RefreshToken missing. Please restart and go through the authorization process again.");
-                await DeactivateAsync();
-                return;
-            }
-
-            try
-            {
-                Logger.Debug("Getting new access token");
-
-                var token = await _auth.RefreshToken(RefreshToken);
-
-                if (token.HasError())
-                {
-                    Logger.Warn($"Error getting new Access token. Error: {token.Error}|{token.ErrorDescription}");
-
-                    if (token.Error.Equals("invalid_grant"))
-                    {
-                        Logger.Error("RefreshToken is revoked or wrong. Restart and go through the authorization process again.");
-                        RefreshToken = null;
-                        await DeactivateAsync();
-                        return;
-                    }
-
-                    HandleRetryAttempts(true);
-                    return;
-                }
-
-                UpdateAccessToken(token);
-            }
-            catch (Exception e)
-            {
-                Logger.Error(e);
-            }
-        }
-
-        private void UpdateAccessToken(Token token)
-        {
-            if (_spotifyApi == null)
-            {
-                return;
-            }
-
-            if (token == null)
-            {
-                Logger.Warn("Token is null");
-                return;
-            }
-
-            if (string.IsNullOrEmpty(token.AccessToken))
-            {
-                Logger.Warn("Access token is null");
-            }
-
-            _spotifyApi = CreateSpotifyClient(token.AccessToken, token.TokenType);
-
-            var expiresIn = TimeSpan.FromSeconds(token.ExpiresIn);
-            Logger.Debug($"Received new access token. Expires in: {expiresIn} (At {DateTime.Now + expiresIn})");
-        }
-
-        private async Task LogPlayerCommandIfFailed(Func<Task<ErrorResponse>> command, [CallerMemberName] string caller = null)
-        {
-            var result = await command();
-            if (result.HasError())
-            {
-                Logger.Warn($"Error with player command [{caller}]: Code = '{result.Error.Status}', Message = '{result.Error.Message}'");
-            }
-        }
-    }
-}
+﻿using AudioBand.AudioSource;
+using SpotifyAPI.Web;
+using SpotifyAPI.Web.Auth;
+using SpotifyAPI.Web.Enums;
+using SpotifyAPI.Web.Models;
+using System;
+using System.Linq;
+using System.Net;
+using System.Net.Http;
+using System.Runtime.CompilerServices;
+using System.Threading.Tasks;
+using System.Timers;
+using Image = System.Drawing.Image;
+using Timer = System.Timers.Timer;
+
+namespace SpotifyAudioSource
+{
+    /// <summary>
+    /// Audio source for spotify.
+    /// </summary>
+    public class SpotifyAudioSource : IAudioSource
+    {
+        private const int MaxRetries = 8;
+        private const int RetriesOffset = 2000;
+        private readonly SpotifyControls _spotifyControls = new SpotifyControls();
+        private readonly Timer _checkSpotifyTimer = new Timer(1000);
+        private readonly ProxyConfig _proxyConfig = new ProxyConfig();
+        private HttpClient _httpClient = new HttpClient();
+        private SpotifyWebAPI _spotifyApi = new SpotifyWebAPI();
+        private string _currentTrackId;
+        private string _currentTrackName;
+        private bool _currentIsPlaying;
+        private int _currentProgress;
+        private int _currentVolumePercent;
+        private bool _currentShuffle;
+        private RepeatState _currentRepeat;
+        private string _clientSecret;
+        private string _clientId;
+        private string _refreshToken;
+        private uint _localPort = 80;
+        private AuthorizationCodeAuth _auth;
+        private bool _isActive;
+        private bool _useProxy;
+
+        /// <summary>
+        /// Initializes a new instance of the <see cref="SpotifyAudioSource"/> class.
+        /// </summary>
+        public SpotifyAudioSource()
+        {
+            _checkSpotifyTimer.AutoReset = false;
+            _checkSpotifyTimer.Elapsed += CheckSpotifyTimerOnElapsed;
+        }
+
+        /// <inheritdoc />
+        public event EventHandler<TrackInfoChangedEventArgs> TrackInfoChanged;
+
+        /// <inheritdoc />
+        public event EventHandler<TimeSpan> TrackProgressChanged;
+
+        /// <inheritdoc />
+        public event EventHandler<SettingChangedEventArgs> SettingChanged;
+
+        /// <inheritdoc />
+        public event EventHandler<float> VolumeChanged;
+
+        /// <inheritdoc />
+        public event EventHandler<bool> ShuffleChanged;
+
+        /// <inheritdoc />
+        public event EventHandler<RepeatMode> RepeatModeChanged;
+
+        /// <inheritdoc />
+        public event EventHandler<bool> IsPlayingChanged;
+
+        /// <inheritdoc />
+        public string Name { get; } = "Spotify";
+
+        /// <inheritdoc />
+        public IAudioSourceLogger Logger { get; set; }
+
+        /// <summary>
+        /// Gets or sets the current Retry attempt.
+        /// </summary>
+        public int CurrentRetryAttempt { get; set; } = 0;
+
+        /// <summary>
+        /// Gets or sets the spotify client id.
+        /// </summary>
+        [AudioSourceSetting("Spotify Client ID")]
+        public string ClientId
+        {
+            get => _clientId;
+            set
+            {
+                if (value == _clientId)
+                {
+                    return;
+                }
+
+                _clientId = value;
+                Authorize();
+            }
+        }
+
+        /// <summary>
+        /// Gets or sets the spotify client secret.
+        /// </summary>
+        [AudioSourceSetting("Spotify Client secret")]
+        public string ClientSecret
+        {
+            get => _clientSecret;
+            set
+            {
+                if (value == _clientSecret)
+                {
+                    return;
+                }
+
+                _clientSecret = value;
+                Authorize();
+            }
+        }
+
+        /// <summary>
+        /// Gets or sets the port for the local webserver used for authentication with spotify.
+        /// </summary>
+        [AudioSourceSetting("Callback Port", Priority = 10)]
+        public uint LocalPort
+        {
+            get => _localPort;
+            set
+            {
+                if (value == _localPort)
+                {
+                    return;
+                }
+
+                _localPort = value;
+            }
+        }
+
+        /// <summary>
+        /// Gets or sets the refresh token.
+        /// </summary>
+        [AudioSourceSetting("Spotify Refresh Token", Options = SettingOptions.ReadOnly | SettingOptions.Hidden, Priority = 9)]
+        public string RefreshToken
+        {
+            get => _refreshToken;
+            set
+            {
+                if (value == _refreshToken)
+                {
+                    return;
+                }
+
+                _refreshToken = value;
+                OnSettingChanged("Spotify Refresh Token");
+            }
+        }
+
+        /// <summary>
+        /// Gets or sets a value indicating whether to use a proxy.
+        /// </summary>
+        [AudioSourceSetting("Use Proxy", Priority = 15)]
+        public bool UseProxy
+        {
+            get => _useProxy;
+            set
+            {
+                if (value == _useProxy)
+                {
+                    return;
+                }
+
+                _useProxy = value;
+                UpdateProxy();
+            }
+        }
+
+        /// <summary>
+        /// Gets or sets the proxy host.
+        /// </summary>
+        [AudioSourceSetting("Proxy Host", Priority = 20)]
+        public string ProxyHost
+        {
+            get => _proxyConfig.Host;
+            set
+            {
+                if (value == _proxyConfig.Host)
+                {
+                    return;
+                }
+
+                _proxyConfig.Host = value;
+                UpdateProxy();
+            }
+        }
+
+        /// <summary>
+        /// Gets or sets the proxy port.
+        /// </summary>
+        [AudioSourceSetting("Proxy Port", Priority = 20)]
+        public uint ProxyPort
+        {
+            get => (uint)_proxyConfig.Port;
+            set
+            {
+                if (value == _proxyConfig.Port)
+                {
+                    return;
+                }
+
+                _proxyConfig.Port = (int)value; // may overflow
+                UpdateProxy();
+            }
+        }
+
+        /// <summary>
+        /// Gets or sets the proxy username.
+        /// </summary>
+        [AudioSourceSetting("Proxy Username", Priority = 20)]
+        public string ProxyUserName
+        {
+            get => _proxyConfig.Username;
+            set
+            {
+                if (value == _proxyConfig.Username)
+                {
+                    return;
+                }
+
+                _proxyConfig.Username = value;
+                UpdateProxy();
+            }
+        }
+
+        /// <summary>
+        /// Gets or sets the proxy password.
+        /// </summary>
+        [AudioSourceSetting("Proxy Password", Options = SettingOptions.Sensitive, Priority = 20)]
+        public string ProxyPassword
+        {
+            get => _proxyConfig.Password;
+            set
+            {
+                if (value == _proxyConfig.Password)
+                {
+                    return;
+                }
+
+                _proxyConfig.Password = value;
+                UpdateProxy();
+            }
+        }
+
+        /// <inheritdoc />
+        public Task ActivateAsync()
+        {
+            _checkSpotifyTimer.Start();
+
+            _isActive = true;
+            Authorize();
+            return Task.CompletedTask;
+        }
+
+        /// <inheritdoc />
+        public Task DeactivateAsync()
+        {
+            _isActive = false;
+
+            _checkSpotifyTimer.Stop();
+            _currentTrackId = null;
+            Logger.Debug("Spotify has been deactivated.");
+
+            return Task.CompletedTask;
+        }
+
+        /// <inheritdoc />
+        public Task PlayTrackAsync()
+        {
+            // Play/pause/next/back controls use the desktop rather than the api
+            // because it is quicker and player controls require spotify premium.
+            _spotifyControls.Play();
+            return Task.CompletedTask;
+        }
+
+        /// <inheritdoc />
+        public Task PauseTrackAsync()
+        {
+            _spotifyControls.Pause();
+            return Task.CompletedTask;
+        }
+
+        /// <inheritdoc />
+        public Task PreviousTrackAsync()
+        {
+            _spotifyControls.Previous();
+            return Task.CompletedTask;
+        }
+
+        /// <inheritdoc />
+        public Task NextTrackAsync()
+        {
+            _spotifyControls.Next();
+            return Task.CompletedTask;
+        }
+
+        /// <inheritdoc />
+        public async Task SetVolumeAsync(float newVolume)
+        {
+            await LogPlayerCommandIfFailed(() => _spotifyApi.SetVolumeAsync((int)(newVolume * 100)));
+        }
+
+        /// <inheritdoc />
+        public async Task SetPlaybackProgressAsync(TimeSpan newProgress)
+        {
+            await LogPlayerCommandIfFailed(() => _spotifyApi.SeekPlaybackAsync((int)newProgress.TotalMilliseconds));
+        }
+
+        /// <inheritdoc />
+        public async Task SetShuffleAsync(bool shuffleOn)
+        {
+            await LogPlayerCommandIfFailed(() => _spotifyApi.SetShuffleAsync(shuffleOn));
+        }
+
+        /// <inheritdoc />
+        public async Task SetRepeatModeAsync(RepeatMode newRepeatMode)
+        {
+            await LogPlayerCommandIfFailed(() => _spotifyApi.SetRepeatModeAsync(ToRepeatState(newRepeatMode)));
+        }
+
+        private RepeatMode ToRepeatMode(RepeatState state)
+        {
+            switch (state)
+            {
+                case RepeatState.Context:
+                    return RepeatMode.RepeatContext;
+                case RepeatState.Off:
+                    return RepeatMode.Off;
+                case RepeatState.Track:
+                    return RepeatMode.RepeatTrack;
+                default:
+                    Logger.Warn($"No case for {state}");
+                    return RepeatMode.Off;
+            }
+        }
+
+        private RepeatState ToRepeatState(RepeatMode mode)
+        {
+            switch (mode)
+            {
+                case RepeatMode.Off:
+                    return RepeatState.Off;
+                case RepeatMode.RepeatContext:
+                    return RepeatState.Context;
+                case RepeatMode.RepeatTrack:
+                    return RepeatState.Track;
+                default:
+                    Logger.Warn($"No case for {mode}");
+                    return RepeatState.Off;
+            }
+        }
+
+        private void Authorize()
+        {
+            if (string.IsNullOrEmpty(ClientId) || string.IsNullOrEmpty(ClientSecret) || !_isActive)
+            {
+                return;
+            }
+
+            Logger.Debug("Connecting to spotify");
+            var url = $"http://localhost:{localPort}";
+            _auth?.Stop();
+            _auth = new AuthorizationCodeAuth(ClientId, ClientSecret, url, url, Scope.UserModifyPlaybackState | Scope.UserReadPlaybackState | Scope.UserReadCurrentlyPlaying);
+
+            if (UseProxy)
+            {
+                _auth.ProxyConfig = _proxyConfig;
+            }
+
+            if (string.IsNullOrEmpty(RefreshToken))
+            {
+                _auth.Start();
+                _auth.AuthReceived += OnAuthReceived;
+                _auth.OpenBrowser();
+            }
+            else
+            {
+                Logger.Debug("Reusing old refresh token");
+#pragma warning disable CS4014 // Because this call is not awaited, execution of the current method continues before the call is completed
+                RefreshAccessToken(); // fire and forget
+#pragma warning restore CS4014 // Because this call is not awaited, execution of the current method continues before the call is completed
+            }
+        }
+
+        private async void OnAuthReceived(object sender, AuthorizationCode payload)
+        {
+            try
+            {
+                _auth.Stop();
+                if (payload.Error != null)
+                {
+                    Logger.Warn($"Error with authorization: {payload.Error}");
+                    return;
+                }
+
+                Logger.Debug("Authorization recieved");
+
+                var token = await _auth.ExchangeCode(payload.Code);
+
+                if (!string.IsNullOrEmpty(token?.RefreshToken))
+                {
+                    RefreshToken = token.RefreshToken;
+                }
+#pragma warning disable CS4014 // Because this call is not awaited, execution of the current method continues before the call is completed
+                RefreshAccessToken();
+#pragma warning restore CS4014 // Because this call is not awaited, execution of the current method continues before the call is completed
+            }
+            catch (Exception e)
+            {
+                Logger.Error($"Error with authorization {e}");
+            }
+        }
+
+        private SpotifyWebAPI CreateSpotifyClient(string accessToken, string tokenType)
+        {
+            return new SpotifyWebAPI(UseProxy ? _proxyConfig : null)
+            {
+                AccessToken = accessToken,
+                TokenType = tokenType,
+            };
+        }
+
+        private void UpdateProxy()
+        {
+            Logger.Debug("Updating proxy configuration");
+
+            _spotifyApi = CreateSpotifyClient(_spotifyApi.AccessToken, _spotifyApi.TokenType);
+
+            _httpClient = UseProxy
+                ? new HttpClient(new HttpClientHandler { Proxy = _proxyConfig.CreateWebProxy(), UseProxy = true })
+                : new HttpClient();
+        }
+
+        private async Task<PlaybackContext> GetPlayback()
+        {
+            try
+            {
+                var playback = await _spotifyApi.GetPlaybackAsync();
+                if (playback.HasError())
+                {
+                    Logger.Warn($"Error while trying to get playback. Code: {playback.Error.Status}. Message: {playback.Error.Message}");
+                    if (playback.Error.Status == (int)HttpStatusCode.Unauthorized)
+                    {
+                        await RefreshAccessToken();
+                        return null;
+                    }
+                }
+
+                CurrentRetryAttempt = 0;
+                return playback;
+            }
+            catch (Exception e)
+            {
+                Logger.Error(e);
+
+                HandleRetryAttempts();
+
+                // When there is an error, for unknown reasons, the client sometimes stops working properly
+                // i.e, it is unable to refresh the token properly. Recreate the client prevents this issue.
+                await Task.Delay(TimeSpan.FromSeconds(5));
+                _spotifyApi = CreateSpotifyClient(_spotifyApi.AccessToken, _spotifyApi.TokenType);
+                return null;
+            }
+        }
+
+        private void HandleRetryAttempts(bool refreshTokenRetry = false)
+        {
+            CurrentRetryAttempt++;
+            var newInterval = RetriesOffset * CurrentRetryAttempt;
+            _checkSpotifyTimer.Interval = newInterval;
+            Logger.Debug($"Retry {CurrentRetryAttempt}/{MaxRetries}. Increasing polling interval to: {_checkSpotifyTimer.Interval}ms");
+
+            if (CurrentRetryAttempt >= MaxRetries)
+            {
+                Logger.Warn("Maximum retries reached.");
+                if (refreshTokenRetry)
+                {
+                    Logger.Warn($"Resetting {nameof(RefreshToken)}. Go through Authorization flow again to get a new token.");
+                    RefreshToken = null;
+                }
+
+                DeactivateAsync();
+            }
+        }
+
+        private async Task NotifyTrackUpdate(FullTrack track)
+        {
+            // need name because local files dont have ids
+            if (track.Id == _currentTrackId && track.Name == _currentTrackName)
+            {
+                return;
+            }
+
+            _currentTrackId = track.Id;
+            _currentTrackName = track.Name;
+
+            string albumArtUrl = track.Album?.Images.FirstOrDefault()?.Url;
+            Image albumArtImage = null;
+            if (albumArtUrl != null)
+            {
+                albumArtImage = await GetAlbumArt(new Uri(albumArtUrl));
+            }
+
+            string album = track.Album?.Name;
+            string trackName = track.Name;
+            string artists = string.Join(", ", track.Artists?.Select(a => a?.Name));
+
+            var trackLength = TimeSpan.FromMilliseconds(track.DurationMs);
+
+            var trackUpdateInfo = new TrackInfoChangedEventArgs
+            {
+                Artist = artists,
+                TrackName = trackName,
+                AlbumArt = albumArtImage,
+                Album = album,
+                TrackLength = trackLength,
+            };
+
+            TrackInfoChanged?.Invoke(this, trackUpdateInfo);
+        }
+
+        private void NotifyPlayState(PlaybackContext context)
+        {
+            bool isPlaying = context.IsPlaying;
+            if (isPlaying == _currentIsPlaying)
+            {
+                return;
+            }
+
+            _currentIsPlaying = isPlaying;
+            IsPlayingChanged?.Invoke(this, _currentIsPlaying);
+        }
+
+        private void NotifyTrackProgress(PlaybackContext context)
+        {
+            int progress = context.ProgressMs;
+            if (progress == _currentProgress)
+            {
+                return;
+            }
+
+            _currentProgress = progress;
+            TrackProgressChanged?.Invoke(this, TimeSpan.FromMilliseconds(_currentProgress));
+        }
+
+        private void NotifyVolume(PlaybackContext context)
+        {
+            if (context.Device == null)
+            {
+                return;
+            }
+
+            int vol = context.Device.VolumePercent;
+            if (vol == _currentVolumePercent)
+            {
+                return;
+            }
+
+            _currentVolumePercent = vol;
+            VolumeChanged?.Invoke(this, _currentVolumePercent / 100f);
+        }
+
+        private void NotifyShuffle(PlaybackContext context)
+        {
+            bool shuffle = context.ShuffleState;
+            if (shuffle == _currentShuffle)
+            {
+                return;
+            }
+
+            _currentShuffle = shuffle;
+            ShuffleChanged?.Invoke(this, _currentShuffle);
+        }
+
+        private void NotifyRepeat(PlaybackContext context)
+        {
+            RepeatState repeat = context.RepeatState;
+            if (repeat == _currentRepeat)
+            {
+                return;
+            }
+
+            _currentRepeat = repeat;
+            RepeatModeChanged?.Invoke(this, ToRepeatMode(_currentRepeat));
+        }
+
+        private async Task<Image> GetAlbumArt(Uri albumArtUrl)
+        {
+            if (albumArtUrl == null)
+            {
+                return null;
+            }
+
+            try
+            {
+                var response = await _httpClient.GetAsync(albumArtUrl);
+                if (!response.IsSuccessStatusCode)
+                {
+                    Logger.Warn("Response was not successful when getting album art: " + response);
+                    return null;
+                }
+
+                var stream = await response.Content.ReadAsStreamAsync();
+                return Image.FromStream(stream);
+            }
+            catch (Exception e)
+            {
+                Logger.Error(e);
+                return null;
+            }
+        }
+
+        private async void CheckSpotifyTimerOnElapsed(object sender, ElapsedEventArgs elapsedEventArgs)
+        {
+            // Spotify api does not provide a way to get realtime player status updates, so we have to resort to polling.
+            try
+            {
+                if (!_isActive || string.IsNullOrEmpty(_spotifyApi.AccessToken))
+                {
+                    return;
+                }
+
+                var currentSpotifyWindowTitle = _spotifyControls.GetSpotifyWindowTitle();
+                if (string.IsNullOrEmpty(currentSpotifyWindowTitle))
+                {
+                    // reduce number of calls when paused since we have to poll for track changes.
+                    _checkSpotifyTimer.Interval = 3000;
+                }
+                else
+                {
+                    _checkSpotifyTimer.Interval = 1000;
+                }
+
+                var playback = await GetPlayback();
+                if (playback == null)
+                {
+                    return;
+                }
+
+                NotifyPlayState(playback);
+                NotifyTrackProgress(playback);
+                NotifyVolume(playback);
+                NotifyShuffle(playback);
+                NotifyRepeat(playback);
+
+                if (playback.Item == null)
+                {
+                    // Playback can be null if there are no devices playing
+                    await Task.Delay(TimeSpan.FromSeconds(1));
+                    return;
+                }
+
+                await NotifyTrackUpdate(playback.Item);
+            }
+            catch (Exception e)
+            {
+                Logger.Error(e);
+            }
+            finally
+            {
+                // check again in case
+                if (_isActive)
+                {
+                    _checkSpotifyTimer.Enabled = true;
+                }
+            }
+        }
+
+        private void OnSettingChanged(string settingName)
+        {
+            SettingChanged?.Invoke(this, new SettingChangedEventArgs(settingName));
+        }
+
+        private async Task RefreshAccessToken()
+        {
+            if (string.IsNullOrWhiteSpace(RefreshToken))
+            {
+                Logger.Warn("RefreshToken missing. Please restart and go through the authorization process again.");
+                await DeactivateAsync();
+                return;
+            }
+
+            try
+            {
+                Logger.Debug("Getting new access token");
+
+                var token = await _auth.RefreshToken(RefreshToken);
+
+                if (token.HasError())
+                {
+                    Logger.Warn($"Error getting new Access token. Error: {token.Error}|{token.ErrorDescription}");
+
+                    if (token.Error.Equals("invalid_grant"))
+                    {
+                        Logger.Error("RefreshToken is revoked or wrong. Restart and go through the authorization process again.");
+                        RefreshToken = null;
+                        await DeactivateAsync();
+                        return;
+                    }
+
+                    HandleRetryAttempts(true);
+                    return;
+                }
+
+                UpdateAccessToken(token);
+            }
+            catch (Exception e)
+            {
+                Logger.Error(e);
+            }
+        }
+
+        private void UpdateAccessToken(Token token)
+        {
+            if (_spotifyApi == null)
+            {
+                return;
+            }
+
+            if (token == null)
+            {
+                Logger.Warn("Token is null");
+                return;
+            }
+
+            if (string.IsNullOrEmpty(token.AccessToken))
+            {
+                Logger.Warn("Access token is null");
+            }
+
+            _spotifyApi = CreateSpotifyClient(token.AccessToken, token.TokenType);
+
+            var expiresIn = TimeSpan.FromSeconds(token.ExpiresIn);
+            Logger.Debug($"Received new access token. Expires in: {expiresIn} (At {DateTime.Now + expiresIn})");
+        }
+
+        private async Task LogPlayerCommandIfFailed(Func<Task<ErrorResponse>> command, [CallerMemberName] string caller = null)
+        {
+            var result = await command();
+            if (result.HasError())
+            {
+                Logger.Warn($"Error with player command [{caller}]: Code = '{result.Error.Status}', Message = '{result.Error.Message}'");
+            }
+        }
+    }
+}